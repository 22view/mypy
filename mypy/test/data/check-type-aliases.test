--- conflicted
+++ resolved
@@ -54,13 +54,10 @@
 [file _m.py]
 from typing import Union
 U = Union[int, str]
-<<<<<<< HEAD
+[builtins fixtures/tuple.py]
 
 [case testTypeAliasInBuiltins]
 def f(x: bytes): pass
 bytes
 f(1) # E: Argument 1 to "f" has incompatible type "int"; expected "str"
-[builtins fixtures/alias.py]
-=======
-[builtins fixtures/tuple.py]
->>>>>>> d25daaa9
+[builtins fixtures/alias.py]