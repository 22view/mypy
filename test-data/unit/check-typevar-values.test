--- conflicted
+++ resolved
@@ -16,16 +16,10 @@
 i = [1]
 s = ['x']
 o = [object()]
-<<<<<<< HEAD
 if int():
     i = f(1)
     s = f('')
-    o = f(1) # E: Value of type variable "T" of "f" cannot be "object"
-=======
-i = f(1)
-s = f('')
-o = f(1) # E: Incompatible types in assignment (expression has type "List[int]", variable has type "List[object]")
->>>>>>> b79d3343
+    o = f(1) # E: Incompatible types in assignment (expression has type "List[int]", variable has type "List[object]")
 [builtins fixtures/list.pyi]
 
 [case testCallGenericFunctionWithTypeVarValueRestrictionAndAnyArgs]
